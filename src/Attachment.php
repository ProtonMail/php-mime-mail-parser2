<?php

namespace PhpMimeMailParser;

<<<<<<< HEAD
use PhpMimeMailParser\Contracts\AttachmentInterface;

=======
>>>>>>> 92814ec1
/**
 * Attachment of php-mime-mail-parser
 *
 * Fully Tested Mailparse Extension Wrapper for PHP 5.4+
 *
 */
final class Attachment implements AttachmentInterface
{
    /**
     * @var string $filename Filename
     */
    protected $filename;

    /**
     * @var string $contentType Mime Type
     */
    protected $contentType;

    /**
     * @var string $content File Content
     */
    protected $content;

    /**
     * @var string $contentDisposition Content-Disposition (attachment or inline)
     */
    protected $contentDisposition;

    /**
     * @var string $contentId Content-ID
     */
    protected $contentId;

    /**
     * @var array $headers An Array of the attachment headers
     */
    protected $headers;

    /**
     * @var resource $stream
     */
    protected $stream;

    /**
     * @var string $mimePartStr
     */
    protected $mimePartStr;

    /**
     * @var integer $maxDuplicateNumber
     */
    public $maxDuplicateNumber = 100;

    /**
     * Attachment constructor.
     *
     * @param string   $filename
     * @param string   $contentType
     * @param resource $stream
     * @param string   $contentDisposition
     * @param string   $contentId
     * @param array    $headers
     * @param string   $mimePartStr
     */
    public function __construct(
        $filename,
        $contentType,
        $stream,
        $contentDisposition = 'attachment',
        $contentId = '',
        $headers = [],
        $mimePartStr = ''
    ) {
        $this->filename = $filename;
        $this->contentType = $contentType;
        $this->stream = $stream;
        $this->content = null;
        $this->contentDisposition = $contentDisposition;
        $this->contentId = $contentId;
        $this->headers = $headers;
        $this->mimePartStr = $mimePartStr;
    }

    /**
     * retrieve the attachment filename
     *
     * @return string
     */
    public function getFilename(): string
    {
        return $this->filename;
    }

    /**
     * Retrieve the Attachment Content-Type
     *
     * @return string
     */
    public function getContentType(): string
    {
        return $this->contentType;
    }

    /**
     * Retrieve the Attachment Content-Disposition
     *
     * @return string
     */
    public function getContentDisposition(): string
    {
        return $this->contentDisposition;
    }

    /**
     * Retrieve the Attachment Content-ID
     *
     * @return string
     */
    public function getContentID(): ?string
    {
        return $this->contentId;
    }

    /**
     * Retrieve the Attachment Headers
     *
     * @return array
     */
    public function getHeaders(): array
    {
        return $this->headers;
    }

    /**
     * Get a handle to the stream
     *
     * @return resource
     */
    public function getStream()
    {
        return $this->stream;
    }

    /**
     * Rename a file if it already exists at its destination.
     * Renaming is done by adding a duplicate number to the file name. E.g. existingFileName_1.ext.
     * After a max duplicate number, renaming the file will switch over to generating a random suffix.
     *
     * @param string $fileName  Complete path to the file.
     * @return string           The suffixed file name.
     */
    protected function suffixFileName(string $fileName): string
    {
        $pathInfo = pathinfo($fileName);
        $dirname = $pathInfo['dirname'].DIRECTORY_SEPARATOR;
        $filename = $pathInfo['filename'];
        $extension  = empty($pathInfo['extension']) ? '' : '.'.$pathInfo['extension'];

        $i = 0;
        do {
            $i++;

            if ($i > $this->maxDuplicateNumber) {
                $duplicateExtension = uniqid();
            } else {
                $duplicateExtension = $i;
            }

            $resultName = $dirname.$filename."_$duplicateExtension".$extension;
        } while (file_exists($resultName));

        return $resultName;
    }

    /**
     * Retrieve the file content in one go
     *
     * @return string
     */
    public function getContent(): string
    {
        if ($this->content === null) {
            fseek($this->stream, 0);
            $this->content = stream_get_contents($this->stream);
        }

        return $this->content;
    }

    /**
     * Get mime part string for this attachment
     *
     * @return string
     */
    public function getMimePartStr(): string
    {
        return $this->mimePartStr;
    }

    /**
     * Save the attachment individually
     *
     * @param string $attach_dir
     * @param string $filenameStrategy
     *
     * @return string
     */
    public function save(
        $attach_dir,
        $filenameStrategy = Parser::ATTACHMENT_DUPLICATE_SUFFIX
    ): string {
        $attach_dir = rtrim($attach_dir, DIRECTORY_SEPARATOR).DIRECTORY_SEPARATOR;
        if (!is_dir($attach_dir)) {
            mkdir($attach_dir);
        }

        // Determine filename
        switch ($filenameStrategy) {
            case Parser::ATTACHMENT_RANDOM_FILENAME:
                $fileInfo = pathinfo($this->getFilename());
                $extension  = empty($fileInfo['extension']) ? '' : '.'.$fileInfo['extension'];
                $attachment_path = $attach_dir.uniqid().$extension;
                break;
            case Parser::ATTACHMENT_DUPLICATE_THROW:
            case Parser::ATTACHMENT_DUPLICATE_SUFFIX:
                $attachment_path = $attach_dir.$this->getFilename();
                break;
            default:
                throw new Exception('Invalid filename strategy argument provided.');
        }

        // Handle duplicate filename
        if (file_exists($attachment_path)) {
            switch ($filenameStrategy) {
                case Parser::ATTACHMENT_DUPLICATE_THROW:
                    throw new Exception('Could not create file for attachment: duplicate filename.');
                case Parser::ATTACHMENT_DUPLICATE_SUFFIX:
                    $attachment_path = $this->suffixFileName($attachment_path);
                    break;
            }
        }

        /** @var resource $fp */
        if (!$fp = @fopen($attachment_path, 'w')) {
            throw new Exception('Could not write attachments. Your directory may be unwritable by PHP.');
        }

        stream_copy_to_stream($this->stream, $fp);
        fclose($fp);

        return realpath($attachment_path);
    }
}<|MERGE_RESOLUTION|>--- conflicted
+++ resolved
@@ -1,12 +1,8 @@
 <?php
 
 namespace PhpMimeMailParser;
-
-<<<<<<< HEAD
 use PhpMimeMailParser\Contracts\AttachmentInterface;
 
-=======
->>>>>>> 92814ec1
 /**
  * Attachment of php-mime-mail-parser
  *
