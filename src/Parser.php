<?php

namespace PhpMimeMailParser;

use PhpMimeMailParser\Contracts\CharsetManager;
use PhpMimeMailParser\Contracts\MimeHeaderEncodingManager;
use PhpMimeMailParser\Contracts\ContentTransferEncodingManager;
use PhpMimeMailParser\Contracts\ParserInterface;

/**
 * Parser of php-mime-mail-parser
 *
 * Fully Tested Mailparse Extension Wrapper for PHP 5.4+
 *
 */
final class Parser implements ParserInterface
{
    /**
<<<<<<< HEAD
=======
     * Attachment filename argument option for ->saveAttachments().
     */
    const ATTACHMENT_DUPLICATE_THROW  = 'DuplicateThrow';
    const ATTACHMENT_DUPLICATE_SUFFIX = 'DuplicateSuffix';
    const ATTACHMENT_RANDOM_FILENAME  = 'RandomFilename';

    /**
     * Attachment types to include for ->getAttachment()
     */
    const GA_INCLUDE_INLINE = 1; // include inline and top-level attachments
    const GA_INCLUDE_NESTED = 2; // all non-inline attachments, including nested
    const GA_INCLUDE_ALL = 3;    // inline and nested attachments
    const GA_TOPLEVEL = 0;       // only non-inline top-level attachments
    /**
>>>>>>> 92814ec1
     * PHP MimeParser Resource ID
     *
     * @var resource $resource
     */
    protected $resource;

    /**
     * A file pointer to email
     *
     * @var resource $stream
     */
    protected $stream;

    /**
     * A text of an email
     *
     * @var string $data
     */
    protected $data;

    /**
     * Parts of an email
     *
     * @var array $parts
     */
    protected $parts;

    /**
     * @var CharsetManager object
     */
    protected $charset;

    /**
     * @var ContentTransferEncodingManager
     */
    private $ctDecoder;

    /**
     * @var MimeHeaderEncodingManager
     */
    private $headerDecoder;

    /**
     * Valid stream modes for reading
     *
     * @var array
     */
    protected static $readableModes = [
        'r', 'r+', 'w+', 'a+', 'x+', 'c+', 'rb', 'r+b', 'w+b', 'a+b',
        'x+b', 'c+b', 'rt', 'r+t', 'w+t', 'a+t', 'x+t', 'c+t'
    ];

    /**
     * Stack of middleware registered to process data
     *
     * @var MiddlewareStack
     */
    protected $middlewareStack;

    /**
     * Parser constructor.
     *
     * @param CharsetManager|null $charset
     */
    public function __construct(
        CharsetManager $charset = null,
        ContentTransferEncodingManager $ctDecoder = null,
        MimeHeaderEncodingManager $headerDecoder = null
    ) {
        $this->charset = $charset ?? new Charset();
        $this->ctDecoder = $ctDecoder ?? new ContentTransferDecoder();
        $this->headerDecoder = $headerDecoder ?? new MimeHeaderDecoder($this->charset, $this->ctDecoder);

        $this->middlewareStack = new MiddlewareStack();
    }

    /**
     * Free the held resources
     *
     * @return void
     */
    public function __destruct()
    {
        // clear the email file resource
        if (is_resource($this->stream)) {
            fclose($this->stream);
        }
        // clear the MailParse resource
        if (is_resource($this->resource)) {
            mailparse_msg_free($this->resource);
        }
    }

    /**
     * Set the file path we use to get the email text
     *
     * @param string $path File path to the MIME mail
     *
     * @return Parser MimeMailParser Instance
     */
    public function setPath(string $path): ParserInterface
    {
        if (is_writable($path)) {
            $file = fopen($path, 'a+');
            fseek($file, -1, SEEK_END);
            if (fread($file, 1) != "\n") {
                fwrite($file, PHP_EOL);
            }
            fclose($file);
        }

        // should parse message incrementally from file
        $this->resource = mailparse_msg_parse_file($path);
        $this->stream = fopen($path, 'r');
        $this->parse();

        return $this;
    }

    /**
     * Set the Stream resource we use to get the email text
     *
     * @param resource $stream
     *
     * @return Parser MimeMailParser Instance
     * @throws Exception
     */
    public function setStream($stream): ParserInterface
    {
        // streams have to be cached to file first
        $meta = @stream_get_meta_data($stream);
        if (!$meta || !$meta['mode'] || !in_array($meta['mode'], self::$readableModes, true) || $meta['eof']) {
            throw new Exception(
                'setStream() expects parameter stream to be readable stream resource.'
            );
        }

        $tmp_fp = self::tmpfile();

        while (!feof($stream)) {
            fwrite($tmp_fp, fread($stream, 2028));
        }

        if (fread($tmp_fp, 1) != "\n") {
            fwrite($tmp_fp, PHP_EOL);
        }

        fseek($tmp_fp, 0);
        $this->stream = &$tmp_fp;

        fclose($stream);

        $this->resource = mailparse_msg_create();
        // parses the message incrementally (low memory usage but slower)
        while (!feof($this->stream)) {
            mailparse_msg_parse($this->resource, fread($this->stream, 2082));
        }
        $this->parse();

        return $this;
    }

    /**
     * @return resource
     * @throws Exception
     */
    private static function tmpfile()
    {
        if ($tmp_fp = tmpfile()) {
            return $tmp_fp;
        }

        throw new Exception(
            'Could not create temporary files for attachments. Your tmp directory may be unwritable by PHP.'
        );
    }

    /**
     * Set the email text
     *
     * @param string $data
     *
     * @return Parser MimeMailParser Instance
     */
    public function setText($data): ParserInterface
    {
        if (empty($data)) {
            throw new Exception('You must not call MimeMailParser::setText with an empty string parameter');
        }

        if (substr($data, -1) != "\n") {
            $data = $data.PHP_EOL;
        }

        $this->resource = mailparse_msg_create();
        // does not parse incrementally, fast memory hog might explode
        mailparse_msg_parse($this->resource, $data);
        $this->data = $data;
        $this->parse();

        return $this;
    }

    /**
     * Parse the Message into parts
     *
     * @return void
     */
    protected function parse()
    {
        $structure = mailparse_msg_get_structure($this->resource);
        $this->parts = [];
        foreach ($structure as $part_id) {
            $part = mailparse_msg_get_part($this->resource, $part_id);
            $part_data = mailparse_msg_get_part_data($part);
            $mimePart = new MimePart($part_id, $part_data);
            // let each middleware parse the part before saving
            $this->parts[$part_id] = $this->middlewareStack->parse($mimePart)->getPart();
        }
    }

    /**
     * Retrieve a specific Email Header, without charset conversion.
     *
     * @param string $name Header name (case-insensitive)
     *
     * @return string[]|null
     * @throws Exception
     */
    public function getRawHeader($name): ?array
    {
        if (!isset($this->parts[1])) {
            throw new Exception(
                'setPath() or setText() or setStream() must be called before retrieving email headers.'
            );
        }

        $headers = $this->getPart('headers', $this->parts[1]);
        $name = strtolower($name);

        if (array_key_exists($name, $headers)) {
            return (array) $headers[$name];
        }

        return null;
    }

    /**
     * Retrieve a specific Email Header
     *
     * @param string $name Header name (case-insensitive)
     *
     * @return string|array|bool
     */
    public function getHeader($name)
    {
        $rawHeader = $this->getRawHeader($name);

        if ($rawHeader === null) {
            // TODO This should be returning null if we want to have this function to return an optional value
            return false;
        }

        return $this->headerDecoder->decodeHeader($rawHeader[0]);
    }

    /**
     * Retrieve all mail headers
     *
     * @return array
     * @throws Exception
     */
    public function getHeaders(): array
    {
        if (!isset($this->parts[1])) {
            throw new Exception(
                'setPath() or setText() or setStream() must be called before retrieving email headers.'
            );
        }

        $headers = $this->getPart('headers', $this->parts[1]);

        array_walk_recursive($headers, function (&$value) {
            $value = $this->headerDecoder->decodeHeader($value);
        });

        return $headers;
    }

    /**
     * Retrieve the raw mail headers as a string
     *
     * @return string
     * @throws Exception
     */
    public function getHeadersRaw()
    {
        if (!isset($this->parts[1])) {
            throw new Exception(
                'setPath() or setText() or setStream() must be called before retrieving email headers.'
            );
        }

        return $this->getPartHeader($this->parts[1]);
    }

    /**
     * Retrieve the raw Header of a MIME part
     *
     * @return String
     * @param $part Object
     * @throws Exception
     */
    protected function getPartHeader(&$part)
    {
        return $this->getSection($part['starting-pos'], $part['starting-pos-body']);
    }

    /**
     * Checks whether a given part ID is a child of another part
     * eg. an RFC822 attachment may have one or more text parts
     *
     * @param string $partId
     * @param string $parentPartId
     * @return bool
     */
    protected function partIdIsChildOfPart($partId, $parentPartId)
    {
        $parentPartId = $parentPartId.'.';
        return substr($partId, 0, strlen($parentPartId)) == $parentPartId;
    }

    /**
     * Whether the given part ID is a child of any attachment part in the message.
     *
     * @param string $checkPartId
     * @return bool
     */
    protected function partIdIsChildOfAnAttachment($checkPartId)
    {
        foreach ($this->parts as $partId => $part) {
            if ($this->getPart('content-disposition', $part) == 'attachment') {
                if ($this->partIdIsChildOfPart($checkPartId, $partId)) {
                    return true;
                }
            }
        }
        return false;
    }

    /**
     * Returns the email message body in the specified format
     *
     * @param string $type text, html or htmlEmbedded
     *
     * @return string Body
     * @throws Exception
     */
    public function getMessageBody($type = 'text')
    {
        $mime_types = [
            'text'         => 'text/plain',
            'html'         => 'text/html',
            'htmlEmbedded' => 'text/html',
        ];

        if (!array_key_exists($type, $mime_types)) {
            throw new Exception(
                'Invalid type specified for getMessageBody(). Expected: text, html or htmlEmbeded.'
            );
        }

        $part_type = $type === 'htmlEmbedded' ? 'html' : $type;
        $inline_parts = $this->getInlineParts($part_type);
        $body = empty($inline_parts) ? '' : $inline_parts[0];

        if ($type == 'htmlEmbedded') {
            $attachments = $this->getAttachments();
            foreach ($attachments as $attachment) {
                if ($attachment->getContentID() != '') {
                    $body = str_replace(
                        '"cid:'.$attachment->getContentID().'"',
                        '"'.$this->getEmbeddedData($attachment->getContentID()).'"',
                        $body
                    );
                }
            }
        }

        return $body;
    }

    /**
     * Returns the embedded data structure
     *
     * @param string $contentId Content-Id
     *
     * @return string
     */
    protected function getEmbeddedData(string $contentId)
    {
        $embeddedData = 'data:';

        foreach ($this->parts as $part) {
            if ($this->getPart('content-id', $part) == $contentId) {
                $embeddedData .= $this->getPart('content-type', $part);
                $embeddedData .= ';'.$this->getPart('transfer-encoding', $part);
                $embeddedData .= ','.$this->getPartBody($part);
                break;
            }
        }

        return $embeddedData;
    }

    /**
     * Return an array with the following keys display, address, is_group
     *
     * @param string $name Header name (case-insensitive)
     *
     * @return array
     */
    public function getAddresses($name)
    {
        $value = $this->getRawHeader($name)[0];

        $addresses = mailparse_rfc822_parse_addresses($value);

        foreach ($addresses as $i => $item) {
            $addresses[$i]['display'] = $this->headerDecoder->decodeHeader($item['display']);
        }

        return $addresses;
    }

    /**
     * Returns the attachments contents in order of appearance
     *
     * @return Attachment[]
     */
    public function getInlineParts(string $type = 'text'): array
    {
        $inline_parts = [];
        $mime_types = [
            'text'         => 'text/plain',
            'html'         => 'text/html',
        ];

        if (!array_key_exists($type, $mime_types)) {
            throw new Exception('Invalid type specified for getInlineParts(). "type" can either be text or html.');
        }

        foreach ($this->parts as $partId => $part) {
            if ($this->getPart('content-type', $part) == $mime_types[$type]
                && $this->getPart('content-disposition', $part) != 'attachment'
                && !$this->partIdIsChildOfAnAttachment($partId)
            ) {
                $headers = $this->getPart('headers', $part);
                $encodingType = array_key_exists('content-transfer-encoding', $headers) ?
                    $headers['content-transfer-encoding'] : '';
                $undecoded_body = $this->ctDecoder->decodeContentTransfer($this->getPartBody($part), $encodingType);
                $inline_parts[] = $this->charset->decodeCharset($undecoded_body, $this->getPartCharset($part));
            }
        }

        return $inline_parts;
    }

    /**
     * Returns the attachments contents in order of appearance
     *
     * @return Attachment[]
     */
    public function getAttachments($attachment_types = self::GA_INCLUDE_ALL)
    {
        $include_inline = $attachment_types & self::GA_INCLUDE_INLINE;
        $include_subparts = ($attachment_types & self::GA_INCLUDE_NESTED) || is_bool($attachment_types);

        $attachments = [];
        $dispositions = $include_inline ? ['attachment', 'inline'] : ['attachment'];
        $non_attachment_types = ['text/plain', 'text/html'];
        $nonameIter = 0;

        foreach ($this->parts as $partId => $part) {
            $disposition = $this->getPart('content-disposition', $part);
            $filename = 'noname';

            if (isset($part['disposition-filename'])) {
                $filename = $this->headerDecoder->decodeHeader($part['disposition-filename']);
            } elseif (isset($part['content-name'])) {
                // if we have no disposition but we have a content-name, it's a valid attachment.
                // we simulate the presence of an attachment disposition with a disposition filename
                $filename = $this->headerDecoder->decodeHeader($part['content-name']);
                $disposition = 'attachment';
            } elseif (in_array($part['content-type'], $non_attachment_types, true)
                && $disposition !== 'attachment') {
                // it is a message body, no attachment
                continue;
            } elseif (substr($part['content-type'], 0, 10) !== 'multipart/'
                && $part['content-type'] !== 'text/plain; (error)') {
                // if we cannot get it by getMessageBody(), we assume it is an attachment
                $disposition = 'attachment';
            }
            if (in_array($disposition, ['attachment', 'inline']) === false && !empty($disposition)) {
                $disposition = 'attachment';
            }

            if (in_array($disposition, $dispositions) === true) {
                if (!$include_subparts && $this->partIdIsChildOfAnAttachment($partId)) {
                    continue;
                }
                if ($filename == 'noname') {
                    $nonameIter++;
                    $filename = 'noname'.$nonameIter;
                } else {
                    // Escape all potentially unsafe characters from the filename
                    $filename = preg_replace('((^\.)|\/|[\n|\r|\n\r]|(\.$))', '_', $filename);
                }

                $headersAttachments = $this->getPart('headers', $part);
                $contentidAttachments = $this->getPart('content-id', $part);

                $attachmentStream = $this->getAttachmentStream($part);
                $mimePartStr = $this->getPartComplete($part);

                $attachments[] = new Attachment(
                    $filename,
                    $this->getPart('content-type', $part),
                    $attachmentStream,
                    $disposition,
                    $contentidAttachments,
                    $headersAttachments,
                    $mimePartStr
                );
            }
        }

        return $attachments;
    }

    /**
     * Save attachments in a folder
     *
     * @param string $attach_dir directory
     * @param bool $include_inline
     * @param string $filenameStrategy How to generate attachment filenames
     *
     * @return array Saved attachments paths
     * @throws Exception
     */
    public function saveAttachments(
        $attach_dir,
        $include_inline = true,
        $filenameStrategy = self::ATTACHMENT_DUPLICATE_SUFFIX
    ) {
        $attachments = $this->getAttachments($include_inline);

        $attachments_paths = [];
        foreach ($attachments as $attachment) {
            $attachments_paths[] = $attachment->save($attach_dir, $filenameStrategy);
        }

        return $attachments_paths;
    }

    /**
     * Read the attachment Body and save temporary file resource
     *
     * @param array $part
     *
     * @return resource Mime Body Part
     * @throws Exception
     */
    protected function getAttachmentStream(&$part)
    {
        $temp_fp = self::tmpfile();

        $headers = $this->getPart('headers', $part);
        $encodingType = array_key_exists('content-transfer-encoding', $headers) ?
            $headers['content-transfer-encoding'] : '';

        // There could be multiple Content-Transfer-Encoding headers, we need only one
        if (is_array($encodingType)) {
            $encodingType = $encodingType[0];
        }

        fwrite($temp_fp, $this->ctDecoder->decodeContentTransfer($this->getPartBody($part), $encodingType));
        fseek($temp_fp, 0, SEEK_SET);

        return $temp_fp;
    }

    /**
     * Return the charset of the MIME part
     *
     * @param array $part
     *
     * @return string
     */
    protected function getPartCharset($part)
    {
        return $this->charset->getCharsetAlias($part['charset']);
    }

    /**
     * Retrieve a specified MIME part
     *
     * @param string $type
     * @param array  $parts
     *
     * @return string|array|null
     */
    protected function getPart($type, &$parts)
    {
        if (array_key_exists($type, $parts)) {
            return $parts[$type];
        }

        return null;
    }

    /**
     * Retrieve the Body of a MIME part
     *
     * @param array $part
     *
     * @return string
     */
    protected function getPartBody(&$part)
    {
        return $this->getSection($part['starting-pos-body'], $part['ending-pos-body']);
    }

    /**
     * Retrieve the content of a MIME part
     *
     * @param array $part
     *
     * @return string
     */
    protected function getPartComplete(&$part)
    {
        return $this->getSection($part['starting-pos'], $part['ending-pos']);
    }

    private function getSection($start, $end): string
    {
        if ($start >= $end) {
            return '';
        }

        if ($this->stream) {
            fseek($this->stream, $start, SEEK_SET);

            return fread($this->stream, $end - $start);
        }

        return substr($this->data, $start, $end - $start);
    }

    /**
     * Retrieve the resource
     *
     * @return resource resource
     */
    public function getResource()
    {
        return $this->resource;
    }

    /**
     * Retrieve the file pointer to email
     *
     * @return resource stream
     */
    public function getStream()
    {
        return $this->stream;
    }

    /**
     * Retrieve the text of an email
     *
     * @return string|null data
     */
    public function getData()
    {
        return $this->data;
    }

    /**
     * Retrieve the parts of an email
     *
     * @return array parts
     */
    public function getParts()
    {
        return $this->parts;
    }

    /**
     * Retrieve the charset manager object
     *
     * @return CharsetManager charset
     */
    public function getCharset(): CharsetManager
    {
        return $this->charset;
    }

    /**
     * Add a middleware to the parser MiddlewareStack
     * Each middleware is invoked when:
     *   a MimePart is retrieved by mailparse_msg_get_part_data() during $this->parse()
     * The middleware will receive MimePart $part and the next MiddlewareStack $next
     *
     * Eg:
     *
     * $Parser->addMiddleware(function(MimePart $part, MiddlewareStack $next) {
     *      // do something with the $part
     *      return $next($part);
     * });
     *
     * @param callable $middleware Plain Function or Middleware Instance to execute
     * @return void
     */
    public function addMiddleware(callable $middleware): void
    {
        if (!$middleware instanceof Middleware) {
            $middleware = new Middleware($middleware);
        }
        $this->middlewareStack = $this->middlewareStack->add($middleware);
    }
}<|MERGE_RESOLUTION|>--- conflicted
+++ resolved
@@ -16,8 +16,6 @@
 final class Parser implements ParserInterface
 {
     /**
-<<<<<<< HEAD
-=======
      * Attachment filename argument option for ->saveAttachments().
      */
     const ATTACHMENT_DUPLICATE_THROW  = 'DuplicateThrow';
@@ -31,8 +29,8 @@
     const GA_INCLUDE_NESTED = 2; // all non-inline attachments, including nested
     const GA_INCLUDE_ALL = 3;    // inline and nested attachments
     const GA_TOPLEVEL = 0;       // only non-inline top-level attachments
-    /**
->>>>>>> 92814ec1
+  
+    /**
      * PHP MimeParser Resource ID
      *
      * @var resource $resource
